import roslib; roslib.load_manifest('hlpr_manipulation_utils')
from sensor_msgs.msg import JointState
from trajectory_msgs.msg import JointTrajectory, JointTrajectoryPoint
from wpi_jaco_msgs.msg import AngularCommand, CartesianCommand
#from wpi_jaco_msgs.srv import GravComp
from hlpr_manipulation_utils.arm_moveit import *

import rospy
from math import pi, sqrt
from collections import namedtuple
from control_msgs.msg import FollowJointTrajectoryGoal, FollowJointTrajectoryAction
import actionlib
import time
import os

if os.environ.get("ROBOT_NAME") == 'poli2':
  from robotiq_85_msgs.msg import GripperCmd, GripperStat
else:
  from vector_msgs.msg import JacoCartesianVelocityCmd, LinearActuatorCmd, GripperCmd, GripperStat

class Manipulator:
  def __init__(self, arm_prefix = 'right'):

    self.arm = Arm(arm_prefix)
    self.gripper = Gripper()
    self.linear_actuator = LinearActuator()

class Gripper:
  def __init__(self, prefix='right'):

    if os.environ.get("ROBOT_NAME") == 'poli2':
      self.pub_grp  = rospy.Publisher('/gripper/cmd', GripperCmd, queue_size = 10)
      rospy.Subscriber('gripper/stat', GripperStat, self.st_cb)
    else:
      self.pub_grp  = rospy.Publisher('/vector/'+prefix+'_gripper/cmd', GripperCmd, queue_size = 10)
      rospy.Subscriber('/vector/'+prefix+'_gripper/stat', GripperStat, self.st_cb)

    # Wait for a connection to the gripper.
    while self.pub_grp.get_num_connections() < 1:
      rospy.loginfo_throttle(5, "Gripper wrapper waiting for connection to driver...")
      rospy.sleep(0.05)
    rospy.loginfo("Gripper wrapper connected.")

    self.cmd = GripperCmd()

    #i have it here but it is not useful
    #rospy.Subscriber('/vector/right_gripper/joint_states', JointState, self.js_cb)
    #self.last_js_update = None
    #self.joint_state = None

    self.last_st_update = None
    self.gripper_stat = GripperStat()


  #def js_cb(self, inState):
  #  self.joint_state = inState.position
  #  self.last_js_update = rospy.get_time()

  def st_cb(self, inStat):
    self.gripper_stat = inStat
    self.last_st_update = None

  def is_ready(self):
    return self.gripper_stat.is_ready

  def is_reset(self):
    return self.gripper_stat.is_reset

  def is_moving(self):
    return self.gripper_stat.is_moving

  def object_detected(self):
    return self.gripper_stat.obj_detected

  def get_pos(self):
    return self.gripper_stat.position

  def get_commanded_pos(self):
    return self.gripper_stat.requested_position

  def get_applied_current(self):
    return self.gripper_stat.current

  def set_pos(self, position, block=False, speed=0, force=0):
    position = max(min(position, 1.0), 0.0)
    speed = max(min(speed, 255), 0)
    force = max(min(force, 255), 0)
    if not block:
      rospy.logwarn('Moving the gripper asynchronously. This can be dangerous. Pass block=True' \
                    'to make this function wait until the gripper is done moving.')
    self.cmd.position = position
    self.cmd.speed = speed
    self.cmd.force = force
    self.pub_grp.publish(self.cmd)
    rospy.sleep(1.0)
    if block:
      # TODO(Kukanani): this really shouldn't be an arbitrary sleep length.
      #                 Instead, the driver should monitor the status flags
      #                 returned by the Robotiq to determine when to return.
      rospy.sleep(3 - (speed / 255))

  def open(self, block=False, speed=255, force=0):
    self.set_pos(1, block, speed, force)

  def close(self, block=False, speed=255, force=0):
    self.set_pos(0, block, speed, force)

class LinearActuator:
  def __init__(self):
    self.pub_lin  = rospy.Publisher('/vector/linear_actuator_cmd', LinearActuatorCmd, queue_size = 10)
    self.cmd = LinearActuatorCmd()

    #i agree that the naming is weird
    rospy.Subscriber('/vector/joint_states', JointState, self.js_cb)
    self.last_js_update = None
    self.joint_state = None

  def js_cb(self, inState):
    self.joint_state = inState.position
    self.last_js_update = rospy.get_time()


  def set_pos(self, position, vel = 0.):
    self.cmd = LinearActuatorCmd()
    self.cmd.desired_position_m = position
    if not vel == 0:
      print 'What are you thinking? Setting the vel back to 0. If you are sure, change this line in the code'
      vel = 0.

    #probably feed forward velocity
    self.cmd.fdfwd_vel_mps = vel

    self.pub_lin.publish(self.cmd)

class Arm:
  def __init__(self, arm_prefix = 'right'):

    self._arm_prefix = arm_prefix

    robot_name = os.environ.get("ROBOT_NAME")

    # Check if we're using the 7dof
    if robot_name == 'poli2':
<<<<<<< HEAD
      is_7dof = 'true'
=======
      is_7dof = True
>>>>>>> 81944247
    else:
      if 'VECTOR_HAS_KINOVA_7DOF_ARM' in os.environ:
        is_7dof = os.environ['VECTOR_HAS_KINOVA_7DOF_ARM']
      else:
        print "Can't determine whether or not the kinova is a 7DOF arm or not."
        print "You need to set the VECTOR_HAS_KINOVA_7DOF_ARM environment var."
        print "for now, assuming that the arm IS 7DOF'
        is_7dof = True

    if is_7dof:
        dof = 7
        self.arm_joint_names = [  self._arm_prefix + "_joint_1",   self._arm_prefix + "_joint_2",   self._arm_prefix + "_joint_3", self._arm_prefix + "_joint_4",   self._arm_prefix + "_joint_5",   self._arm_prefix + "_joint_6", self._arm_prefix + "_joint_7"]
        joint_state_topic = "/joint_states"
        # Load the trajectory client
        self.smooth_joint_trajectory_client = actionlib.SimpleActionClient('/hlpr_jaco_trajectory_action_server/trajectory', FollowJointTrajectoryAction)
    else:
        dof = 6
        self.pub_jaco_ang  = rospy.Publisher('/jaco_arm/angular_cmd', AngularCommand, queue_size = 10, latch=True)
        self.pub_jaco_cart = rospy.Publisher('/jaco_arm/cartesian_cmd', CartesianCommand, queue_size = 10, latch=True)
        self.arm_joint_names = [  self._arm_prefix + "_shoulder_pan_joint",   self._arm_prefix + "_shoulder_lift_joint",   self._arm_prefix + "_elbow_joint",
                                self._arm_prefix + "_wrist_1_joint",   self._arm_prefix + "_wrist_2_joint",   self._arm_prefix + "_wrist_3_joint"]
        joint_state_topic = "/vector/right_arm/joint_states"

        # Load the trajectory client
        self.smooth_joint_trajectory_client = actionlib.SimpleActionClient('/jaco_arm/joint_velocity_controller/trajectory', FollowJointTrajectoryAction)

    self.joint_states = [0 for i in range(0,len( self.arm_joint_names))]

    rospy.Subscriber(joint_state_topic, JointState, self.js_cb)
    self.last_js_update = None

    rospy.loginfo("Waiting for arm trajectory server")
    #if(self.smooth_joint_trajectory_client.wait_for_server(rospy.Duration(5.0))):
    if(self.smooth_joint_trajectory_client.wait_for_server()):
      self.traj_connection = True
    else:
      self.traj_connection = False
    rospy.loginfo("Arm trajectory server loaded")

    print self.traj_connection

    self.angular_cmd = AngularCommand()
    self.angular_cmd.armCommand = True
    self.angular_cmd.fingerCommand = False
    self.angular_cmd.repeat = True

    self.cartesian_cmd = CartesianCommand()
    self.cartesian_cmd.armCommand = True
    self.cartesian_cmd.fingerCommand = False
    self.cartesian_cmd.repeat = True

    self._init_tuck_poses()

#    if(rospy.wait_for_service('/jaco_arm/grav_comp')):
#      self.gc_connection = True
#    else:
    self.gc_connection = False
#    self.grav_comp_client = rospy.ServiceProxy('/jaco_arm/grav_comp', GravComp)

    self.arm_planner = ArmMoveIt()

  def _get_arm_joint_values(self, msg):
    # Cycle through the active joints and populate
    # a dictionary for those values
    joint_values = dict()
    for joint_name in self._arm_joint_names:
        # Find that joint name in msg
        idx = msg.name.index(joint_name)

        # Populate the joint message in a dictionary
        joint_values[joint_name] = msg.position[idx]

    return joint_values

  def enableGravComp(self):
    #if(not self.gc_connection):
    #  print 'GravComp Service not available'
    print self.grav_comp_client(True)

  def disableGravComp(self):
    #if(not self.gc_connection):
    #  print 'GravComp Service not available'
    print self.grav_comp_client(False)


  def js_cb(self, inState):
    #for i in range(0,len(inState.position)):
    for i in range(0,len(self.joint_states)):
      self.joint_states[i] = inState.position[i]

    self.last_js_update = rospy.get_time()

  def get_pos(self):
    return self.joint_states

  def ang_pos_cmd(self, angles):
    if not len(angles) == len(self.arm_joint_names):
      print "Number of desired joint angles does not match the number of available joints"
      return
    self.angular_cmd.position = True
    self.angular_cmd.joints = angles
    self.pub_jaco_ang.publish(self.angular_cmd)

  def ang_vel_cmd(self, velocities):
    if not len(velocities) == len(self.arm_joint_names):
      print "Number of desired joint velocities does not match the number of available joints"
      return
    self.angular_cmd.position = False
    self.angular_cmd.joints = velocities
    self.pub_jaco_ang.publish(self.angular_cmd)

  def cart_pos_cmd(self, pose):
    if not len(pose) == 6:
      print "Not enough pose parameters specified"
      return
    self.cartesian_cmd.position = True
    self.cartesian_cmd.arm.linear.x = pose[0]
    self.cartesian_cmd.arm.linear.y = pose[1]
    self.cartesian_cmd.arm.linear.z = pose[2]

    self.cartesian_cmd.arm.angular.x = pose[3]
    self.cartesian_cmd.arm.angular.y = pose[4]
    self.cartesian_cmd.arm.angular.z = pose[5]

    self.pub_jaco_cart.publish(self.cartesian_cmd)

  def cart_pos_cmd(self, translation, rotation):
    if not len(translation) == 3:
      print "Not enough translations specified"
      return
    if not len(rotation) == 3:
      print "Not enough rotations specified"
      return
    pose = translation + rotation
    self.cart_pos_cmd(pose)


  def cart_vel_cmd(self, vels):
    if not len(vels) == 6:
      print "Not enough velocities specified"
      return
    self.cartesian_cmd.position = False
    self.cartesian_cmd.arm.linear.x = vels[0]
    self.cartesian_cmd.arm.linear.y = vels[1]
    self.cartesian_cmd.arm.linear.z = vels[2]

    self.cartesian_cmd.arm.angular.x = vels[3]
    self.cartesian_cmd.arm.angular.y = vels[4]
    self.cartesian_cmd.arm.angular.z = vels[5]

    self.pub_jaco_cart.publish(self.cartesian_cmd)

  def cart_vel_cmd(self, translation, rotation):
    if not len(translation) == 3:
      print "Not enough translation velocities specified"
      return
    if not len(rotation) == 3:
      print "Not enough rotation velocities specified"
      return
    vels = translation + rotation
    self.cart_pos_cmd(vels)

  def ang_cmd_loop(self,angles,rate=10,iterations=5):
    rrate = rospy.Rate(rate)
    for i in range(0,iterations):
      self.ang_pos_cmd(angles)
      rrate.sleep()

  def ang_cmd_wait(self,angles,epsilon=0.05, maxIter=50, rate=10):
    error = epsilon + 1;
    epsilon=5
    iterNum = 0;
    #self.ang_cmd_loop(angles,rate)
    self.ang_pos_cmd(angles)
    rrate = rospy.Rate(rate)
    while error > epsilon and iterNum < maxIter:
      error = vectorDiff(self.joint_states,angles)
      iterNum += 1
      rrate.sleep()

    if iterNum == maxIter:
      return False
    return True

  #the full handling of vels, accs and effs will come later
  # only the waypoints are needed for wpi jaco! the rest gets thrown away anyway so feel free to skip
  def sendWaypointTrajectory(self, waypoints, durations = 0., vels = 0., accs = 0., effs = 0.):
    if not self.ang_cmd_wait(waypoints[0]):
      print 'Cannot go to the first point in the trajectory'
      return None
#    else:
#      print 'Went to first'

    if not self.traj_connection:
      print 'Action server connection was not established'
      return None
    joint_traj = JointTrajectory()
    joint_traj.joint_names = self.arm_joint_names;

    if not durations == 0:
      if not len(durations) == waypoints:
        raise Exception('The number of duration points is not equal to the number of provided waypoints')
    if not vels == 0:
      if not len(vels) == waypoints:
        raise Exception('The number velocity points is not equal to the number of provided waypoints')
    if not accs == 0:
      if not len(accs) == waypoints:
        raise Exception('The number acceleration points is not equal to the number of provided waypoints')
    if not effs == 0:
      if not len(effs) == waypoints:
        raise Exception('The number effort points is not equal to the number of provided waypoints')

    if not effs == 0:
      if not (vels == 0 and accs == 0):
        raise Exception('Cannot specify efforts with velocities and accelerations at the same time')
    if (not accs == 0) and vels == 0:
      raise Exception('Cannot specify accelerations without velocities')

    total_time_from_start = 0.5;
    for t in range(0, len(waypoints)):
      point = JointTrajectoryPoint()

      waypoint = waypoints[t]
      if not len(waypoint) == len(joint_traj.joint_names):
        raise Exception('The number of provided joint positions is not equal to the number of available joints for index: ' + str(t))
      point.positions = waypoint

      if not vels == 0.:
        velocity = vels[t]
        if not len(velocity) == len(joint_traj.joint_names):
          raise Exception('The number of provided joint velocities is not equal to the number of available joints for index: ' + str(t))
        point.velocities = velocity

      if not accs == 0.:
        acceleration = accs[t]
        if not len(acceleration) == len(joint_traj.joint_names):
          raise Exception('The number of provided joint accelerations is not equal to the number of available joints for index: ' + str(t))
        point.accelerations = accelerations

      if not effs == 0.:
        effort = effs[t]
        if not len(effort) == len(joint_traj.joint_names):
          raise Exception('The number of provided joint efforts is not equal to the number of available joints for index: ' + str(t))
        point.effort = effort

      if not durations == 0.:
        point.duration = duration

      # Deal with increasing time for each trajectory point
      point.time_from_start = rospy.Duration(total_time_from_start)
      total_time_from_start = total_time_from_start + 1.0

      # Set the points
      joint_traj.points.append(point)

    traj_goal = FollowJointTrajectoryGoal()
    traj_goal.trajectory = joint_traj

    self.smooth_joint_trajectory_client.send_goal(traj_goal)
    self.smooth_joint_trajectory_client.wait_for_result()
    return self.smooth_joint_trajectory_client.get_result()

  # Expects waypoints to be in joint space
  def execute_traj_moveit(self, waypoints):
    # Cycle through waypoints
    for point in waypoints:
      plannedTraj = self.arm_planner.plan_jointTargetInput(point)
      if plannedTraj == None or len(plannedTraj.joint_trajectory.points) < 1:
        print "Error: no plan found"
	return -1
      else:
        traj_goal = FollowJointTrajectoryGoal()
        traj_goal.trajectory = plannedTraj.joint_trajectory
        self.smooth_joint_trajectory_client.send_goal(traj_goal)
        self.smooth_joint_trajectory_client.wait_for_result()
        self.smooth_joint_trajectory_client.get_result()
	return 1

  # Expects waypoints to be in end effector space
  def execute_pose_traj_moveit(self, waypoints):
    # Cycle through waypoints
    for point in waypoints:
      plannedTraj = self.arm_planner.plan_poseTargetInput(point)
      if plannedTraj == None or len(plannedTraj.joint_trajectory.points) < 1:
        print "Error: no plan found"
	return -1
      else:
        self.execute_plan_traj(plannedTraj)
	return 1

  def execute_plan_traj(self, plannedTraj):
    traj_goal = FollowJointTrajectoryGoal()
    traj_goal.trajectory = plannedTraj.joint_trajectory
    self.smooth_joint_trajectory_client.send_goal(traj_goal)
    self.smooth_joint_trajectory_client.wait_for_result()
    self.smooth_joint_trajectory_client.get_result()

  def vis_tuck(self):
    return self.execute_traj_moveit([[-2.40, 1.0, 0.41, -2.25, 3.0, 0.71]])

  def ready_pose(self):
    return self.execute_traj_moveit([[-5.37,5.22,3.66,-5.6,-1.99,-0.51]])

#TODO: figure this out
  def upper_tuck(self, use_moveit=True, vanilla = False):

    if use_moveit:
      # Just last point
      return self.execute_traj_moveit([self.ut_wps[-1]])
    elif vanilla:
      self.sendWaypointTrajectory(self.ut_wps)
      return 1
    else:
      self._ut_with_network()
      return 1

  def upper_untuck(self, use_moveit=True, vanilla = False):
    if use_moveit:
      # Just last point
      self.execute_traj_moveit([self.un_ut_wps[-1]])
    elif vanilla:
      self.sendWaypointTrajectory(self.un_ut_wps)
    else:
      self.untuck()

  def lower_tuck(self, use_moveit=True, vanilla = False):
    if use_moveit:
      # Just last point
      self.execute_traj_moveit([self.lt_wps[-1]])
    elif vanilla:
      self.sendWaypointTrajectory(self.lt_wps)
    else:
      self._lt_with_network()

  def lower_untuck(self, use_moveit=True, vanilla = False):
    if use_moveit:
      # Just last point
      self.execute_traj_moveit([self.un_lt_wps[-1]])
    elif vanilla:
      self.sendWaypointTrajectory(self.un_lt_wps)
    else:
      self.untuck()

  def untuck(self, use_moveit=True):
    if use_moveit:
      # Just last point
      self.execute_traj_moveit([self.tuck_network[-1]])
    else:
        self._untuck_with_network()

  def _init_tuck_poses(self):
    rospy.logerr("Look out! Loading tuck poses that are not validated on "
                 "current versions of Poli")
    self.mid_wp = [-1.57, 3.14, 1.05, -1.57, 1.05, 1.57]

    lt_wp0 = [-1.65, 3.68, 1.12, -2.13, 1.48, 2.10]
    lt_wp1 = [-1.49, 4.00, 1.47, -1.74, 1.25, 1.96]
    lt_wp2 = [-1.23, 4.50, 0.95, -2.31, 1.82, 1.96]
    lt_wp3 = [-1.21, 4.76, 0.83, -2.60, 2.56, 1.63]

    self.lt_wps = [lt_wp0, lt_wp1, lt_wp2, lt_wp3]
    self.un_lt_wps = self.lt_wps[::-1]

    ut_wp0 = [-1.60, 2.20, 0.80, -2.20, 1.50, 1.20]
    ut_wp1 = [-1.70, 2.00, 1.00, -2.20, 2.00, 0.90]
    ut_wp2 = [-1.80, 1.80, 1.00, -2.10, 2.50, 0.72]
    ut_wp3 = [-1.90, 1.50, 0.50, -2.00, 3.0, 0.72]

    self.ut_wps = [ut_wp0,ut_wp1,ut_wp2,ut_wp3]
    self.un_ut_wps = self.ut_wps[::-1]

    self.tuck_network          = self.un_lt_wps + [self.mid_wp] + self.ut_wps
    self.reversed_tuck_network = self.tuck_network[::-1]

  def _find_closest_tuck_wp(self, tuck_wps, max_allowed_dist = 8.0):
    if self.last_js_update is not None:
      if self.last_js_update + 2.0 < rospy.get_time():
        print 'The newest joint state information is too old.'
        return None

    minDiff = 1000;
    minInd = -1
    for i in range(0,len(tuck_wps)):
      diff = vectorDiff(tuck_wps[i],self.joint_states)
      if diff < minDiff:
        minDiff = diff
        minInd = i

    if minDiff > max_allowed_dist:
      print 'Current arm configuration ' + str(self.joint_states) + ' is too far from the tuck network: ' + str(minDiff) + ' ' + str(minInd)
      return None

    return minInd

  def _lt_with_network(self):
    ind = self._find_closest_tuck_wp(self.reversed_tuck_network)
    if ind is not None:
      self.sendWaypointTrajectory(self.reversed_tuck_network[ind:])

  def _ut_with_network(self):
    ind = self._find_closest_tuck_wp(self.tuck_network)
    if ind is not None:
      self.sendWaypointTrajectory(self.tuck_network[ind:])

  def _untuck_with_network(self):
    ind = self._find_closest_tuck_wp(self.tuck_network)
    if ind is not None:
      midPoint = 4;
      if ind == midPoint:
        wps = self.tuck_network[midPoint]
      elif ind < midPoint:
        wps = self.tuck_network[ind:midPoint+1]
      else:
        wps = self.reversed_tuck_network[(len(self.reversed_tuck_network)-ind+1):midPoint+1]

      self.sendWaypointTrajectory(wps)

def vectorDiff(v1,v2):
 error = 0;
 l = min(len(v1),len(v2))
 for i in range(0,l):
   diff = (v1[i] - v2[i])
   error += diff*diff;
 error = sqrt(error)
 return error


<|MERGE_RESOLUTION|>--- conflicted
+++ resolved
@@ -141,11 +141,7 @@
 
     # Check if we're using the 7dof
     if robot_name == 'poli2':
-<<<<<<< HEAD
-      is_7dof = 'true'
-=======
       is_7dof = True
->>>>>>> 81944247
     else:
       if 'VECTOR_HAS_KINOVA_7DOF_ARM' in os.environ:
         is_7dof = os.environ['VECTOR_HAS_KINOVA_7DOF_ARM']
